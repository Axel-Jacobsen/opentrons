--- conflicted
+++ resolved
@@ -4,16 +4,7 @@
 import find from 'lodash/find'
 import pick from 'lodash/pick'
 import partition from 'lodash/partition'
-<<<<<<< HEAD
-import type {
-  RobotCalibrationCheckComparisonsByStep,
-  RobotCalibrationCheckComparison,
-  RobotCalibrationCheckInstrument,
-} from '../../calibration'
-import * as Calibration from '../../calibration'
-=======
 import * as Sessions from '../../sessions'
->>>>>>> d7a270ec
 import styles from './styles.css'
 import { PipetteComparisons } from './PipetteComparisons'
 import { BadOutcomeBody } from './BadOutcomeBody'
@@ -22,6 +13,7 @@
 
 import type {
   RobotCalibrationCheckComparisonsByStep,
+  RobotCalibrationCheckComparison,
   RobotCalibrationCheckInstrument,
 } from '../../sessions/types'
 
@@ -64,8 +56,8 @@
   ).map(stepNames => pick(comparisonsByStep, stepNames))
 
   const lastFailedComparison = [
-    ...Calibration.FIRST_PIPETTE_COMPARISON_STEPS,
-    ...Calibration.SECOND_PIPETTE_COMPARISON_STEPS,
+    ...Sessions.FIRST_PIPETTE_COMPARISON_STEPS,
+    ...Sessions.SECOND_PIPETTE_COMPARISON_STEPS,
   ].reduce((acc, step): RobotCalibrationCheckComparison | null => {
     const comparison = comparisonsByStep[step]
     if (comparison && comparison.exceedsThreshold) {
