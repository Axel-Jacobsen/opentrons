--- conflicted
+++ resolved
@@ -2,27 +2,6 @@
 import {addHrefs, processProtocol} from './util'
 
 class Opentrons {
-<<<<<<< HEAD
-  constructor(base_url) {
-    this.base_url = base_url || 'http://localhost:31950'
-    this.connectUrl = this.base_url + '/robot/serial/connect'
-    this.disconnectUrl = this.base_url + '/robot/serial/disconnect'
-    this.jogUrl = this.base_url + '/jog'
-    this.jogToSlotUrl = this.base_url + '/move_to_slot'
-    this.runProtocolUrl = this.base_url + '/run'
-    this.jogToContainerUrl = this.base_url + '/move_to_container'
-    this.jogToPlungerUrl = this.base_url + '/move_to_plunger_position'
-    this.pickUpTipUrl = this.base_url + '/pick_up_tip'
-    this.dropTipUrl = this.base_url + '/drop_tip'
-    this.aspirateUrl = this.base_url + '/aspirate'
-    this.dispenseUrl = this.base_url + '/dispense'
-    this.maxVolumeUrl = this.base_url + '/set_max_volume'
-    this.pauseProtocolUrl = this.base_url + '/pause'
-    this.resumeProtocolUrl = this.base_url + '/resume'
-    this.cancelProtocolUrl = this.base_url + '/cancel'
-    this.getPortsListUrl = this.base_url + '/robot/serial/list'
-    this.versionUrl = this.base_url + '/robot/versions'
-=======
   constructor (baseUrl) {
     this.baseUrl = baseUrl || 'http://localhost:31950'
     this.connectUrl = this.baseUrl + '/robot/serial/connect'
@@ -42,7 +21,6 @@
     this.cancelProtocolUrl = this.baseUrl + '/cancel'
     this.getPortsListUrl = this.baseUrl + '/robot/serial/list'
     this.versionUrl = this.baseUrl + '/robot/versions'
->>>>>>> f9328fe6
   }
 
   getPortsList () {
@@ -55,7 +33,7 @@
       })
   }
 
-  connect(port) {
+  connect (port) {
     let options = {'port': port}
     return Vue.http
       .post(this.connectUrl, options)
@@ -72,7 +50,7 @@
       })
   }
 
-  disconnect() {
+  disconnect () {
     return Vue.http
       .get(this.disconnectUrl)
       .then((response) => {
@@ -89,11 +67,7 @@
 
   moveToPosition (data, type) {
     let url = this.jogToContainerUrl
-<<<<<<< HEAD
-    if (type == 'plunger') { url = this.jogToPlungerUrl }
-=======
     if (type === 'plunger') { url = this.jogToPlungerUrl }
->>>>>>> f9328fe6
 
     return Vue.http
       .post(url, JSON.stringify(data), {emulateJSON: true})
@@ -106,16 +80,12 @@
       })
   }
 
-  jog(coords) {
+  jog (coords) {
     return Vue.http
       .post(this.jogUrl, JSON.stringify(coords), {emulateJSON: true})
       .then((response) => {
         console.log('success', response)
-<<<<<<< HEAD
-        if (response.body.status == 'error') {
-=======
         if (response.body.status === 'error') {
->>>>>>> f9328fe6
           console.log('Error in Jog: ' + response.body.data)
         }
         return true
@@ -125,7 +95,7 @@
       })
   }
 
-  jogToSlot(data) {
+  jogToSlot (data) {
     return Vue.http
       .post(this.jogToSlotUrl, JSON.stringify(data), {emulateJSON: true})
       .then((response) => {
@@ -135,7 +105,7 @@
       })
   }
 
-  uploadProtocol(formData) {
+  uploadProtocol (formData) {
     return Vue.http
       .post('http://localhost:31950/upload', formData)
       .then((response) => {
@@ -146,7 +116,7 @@
       })
   }
 
-  loadProtocol() {
+  loadProtocol () {
     return Vue.http
       .get('http://localhost:31950/load')
       .then((response) => {
@@ -157,7 +127,7 @@
       })
   }
 
-  runProtocol() {
+  runProtocol () {
     return Vue.http
       .get(this.runProtocolUrl)
       .then((response) => {
@@ -167,7 +137,7 @@
       })
   }
 
-  pauseProtocol() {
+  pauseProtocol () {
     return Vue.http
       .get(this.pauseProtocolUrl)
       .then((response) => {
@@ -179,7 +149,7 @@
       })
   }
 
-  resumeProtocol() {
+  resumeProtocol () {
     return Vue.http
       .get(this.resumeProtocolUrl)
       .then((response) => {
@@ -191,7 +161,7 @@
       })
   }
 
-  cancelProtocol() {
+  cancelProtocol () {
     return Vue.http
       .get(this.cancelProtocolUrl)
       .then((response) => {
@@ -214,7 +184,7 @@
       })
   }
 
-  pickUpTip(data) {
+  pickUpTip (data) {
     return Vue.http
       .post(this.pickUpTipUrl, JSON.stringify(data), {emulateJSON: true})
       .then((response) => {
@@ -224,7 +194,7 @@
       })
   }
 
-  dropTip(data) {
+  dropTip (data) {
     return Vue.http
       .post(this.dropTipUrl, JSON.stringify(data), {emulateJSON: true})
       .then((response) => {
@@ -234,7 +204,7 @@
       })
   }
 
-  aspirate(data) {
+  aspirate (data) {
     return Vue.http
       .post(this.aspirateUrl, JSON.stringify(data), {emulateJSON: true})
       .then((response) => {
@@ -244,7 +214,7 @@
       })
   }
 
-  dispense(data) {
+  dispense (data) {
     return Vue.http
       .post(this.dispenseUrl, JSON.stringify(data), {emulateJSON: true})
       .then((response) => {
@@ -254,7 +224,7 @@
       })
   }
 
-  maxVolume(data) {
+  maxVolume (data) {
     return Vue.http
       .post(this.maxVolumeUrl, JSON.stringify(data), {emulateJSON: true})
       .then((response) => {
@@ -266,7 +236,7 @@
       })
   }
 
-  home(axis) {
+  home (axis) {
     return Vue.http
         .get(`/home/${axis}`)
         .then((response) => {
@@ -277,7 +247,7 @@
         })
   }
 
-  getVersions() {
+  getVersions () {
     return Vue.http
         .get(this.versionUrl)
         .then((response) => {
